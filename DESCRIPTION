--- conflicted
+++ resolved
@@ -1,10 +1,6 @@
 Package: climdex.pcic
 Version: 1.2-0
-<<<<<<< HEAD
-Date: 2024-01-19
-=======
 Date: 2024-10-07
->>>>>>> d82bcfe8
 Title: PCIC Implementation of Climdex Routines
 Author: David Bronaugh <bronaugh@uvic.ca> for the Pacific Climate Impacts
     Consortium
@@ -17,12 +13,8 @@
     methods,
     Rcpp (>= 0.11.4),
     stats,
-<<<<<<< HEAD
     utils,
     circular,
-=======
-    utils
->>>>>>> d82bcfe8
 Suggests:
     compiler,
     RUnit
@@ -40,16 +32,12 @@
 Collate:
   'input_utils.R'
   'climdexInput_class.R'
-<<<<<<< HEAD
   'GenericVariable_utils.R'
   'climdexGenericVariable_class.R'
   'climdexGenericScalar.R'
   'climdexGenericVector.R'
   'climdex.pcic-package.R'
   'generic_stats.R'
-=======
-  'climdex.pcic-package.R'
->>>>>>> d82bcfe8
   'constants.R'
   'date_utils.R'
   'precipitation_indices.R'
